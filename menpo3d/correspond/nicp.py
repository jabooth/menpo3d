import numpy as np
import scipy.sparse as sp
from menpo.shape import TriMesh, PointCloud
from menpo.transform import Translation, UniformScale, AlignmentSimilarity
from menpo3d.vtkutils import trimesh_to_vtk, VTKClosestPointLocator
from menpo3d.morphablemodel.shapemodel import ShapeModel


try:
    
    try:
        # First try the newer scikit-sparse namespace
        from sksparse.cholmod import cholesky_AAt
    except ImportError:
        # Fall back to the older scikits.sparse namespace
        from scikits.sparse.cholmod import cholesky_AAt

    # user has cholesky available - provide a fast solve
    def spsolve(sparse_X, dense_b):
        factor = cholesky_AAt(sparse_X.T)
        return factor(sparse_X.T.dot(dense_b)).toarray()

except ImportError:
    # fallback to (much slower) scipy solve
    from scipy.sparse.linalg import spsolve as scipy_spsolve

    def spsolve(sparse_X, dense_b):
        return scipy_spsolve(sparse_X.T.dot(sparse_X),
                             sparse_X.T.dot(dense_b)).toarray()


def node_arc_incidence_matrix(source):
    unique_edge_pairs = source.unique_edge_indices()
    m = unique_edge_pairs.shape[0]

    # Generate a "node-arc" (i.e. vertex-edge) incidence matrix.
    row = np.hstack((np.arange(m), np.arange(m)))
    col = unique_edge_pairs.T.ravel()
    data = np.hstack((-1 * np.ones(m), np.ones(m)))
    return sp.coo_matrix((data, (row, col))), unique_edge_pairs


def non_rigid_icp(source, target, eps=1e-3, stiffness_weights=None,
                  verbose=False, landmarks=None, lm_weight=None,
<<<<<<< HEAD
                  generate_instances=False, vertex_data_mask=None):
=======
                  generate_instances=False, model_landmarks=None):
>>>>>>> 37e15284
    # call the generator version of NICP, always returning a generator
    results = non_rigid_icp_generator(source, target, eps=eps,
                                      stiffness_weights=stiffness_weights,
                                      verbose=verbose, landmarks=landmarks,
                                      lm_weights=lm_weight,
<<<<<<< HEAD
                                      generate_instances=generate_instances,
                                      vertex_data_mask=vertex_data_mask)
=======
                                      generate_instances=True,
                                      model_mean_landmarks=model_landmarks)
>>>>>>> 37e15284
    if generate_instances:
        # the user wants to inspect results per-iteration - return the iterator
        # directly to them
        return results
    else:
        # the user is not interested in per-iteration results. Exhaust the
        # generator ourselves and return the last result only.
        while True:
            try:
                instance = next(results)
            except StopIteration:
                return instance[0]


<<<<<<< HEAD
def validate_stiffness_weights(stiffness_weights, n_points, verbose=False):
    invalid = []
    for i, alpha in enumerate(stiffness_weights):
        alpha_is_per_vertex = isinstance(stiffness_weights, np.ndarray)
        if alpha_is_per_vertex:
            if verbose:
                print('Using per-vertex stiffness weights')
            # stiffness is provided per-vertex
            if alpha.shape != (n_points,):
                invalid.append('({}): {}'.format(i, alpha.shape[0]))
    if len(invalid) != 0:
        raise ValueError('Invalid stiffness_weights: expected shape ({},) '
                         'got: {}'.format(n_points,
                                          '{}'.format(', '.join(invalid))))


def non_rigid_icp_generator(source, target, eps=1e-3, stiffness_weights=None,
                            landmarks=None, lm_weights=None, verbose=False,
                            generate_instances=False, vertex_data_mask=None):
=======
def non_rigid_icp_generator(source, target, eps=1e-3,
                            stiffness_weights=None,
                            landmarks=None, lm_weights=None, verbose=False,
                            generate_instances=False,
                            model_mean_landmarks=None):
>>>>>>> 37e15284
    r"""
    Deforms the source trimesh to align with to optimally the target.
    """
    # If the source is a PCA model, perform active NICP.
    active = hasattr(source, 'components')

    if active:
        if verbose:
            print("PCAModel provided as source - performing Active NICP")
        model = source
        model_mean = model.mean()

        if landmarks is not None:

            # user better have provided model landmarks!
            if model_mean_landmarks is None:
                raise ValueError(
                    'For Active NICP with landmarks the model_mean_landmarks '
                    'need to be provided.')

            shape_model = ShapeModel(model)
            source_lms = model_mean_landmarks
            target_lms = target.landmarks[landmarks].lms
            model_lms_index = model_mean.distance_to(source_lms).argmin(axis=0)
            shape_model_lms = shape_model.mask_points(model_lms_index)

            # Sim align the target lms to the mean before projecting
            target_lms_aligned = AlignmentSimilarity(target_lms,
                                                     source_lms).apply(
                target_lms)

            # project to learn the weights for the landmark model
            weights = shape_model_lms.project(target_lms_aligned,
                                              n_components=20)
            # use these weights on the dense shape model to generate an improved
            # instance

            source = model.instance(weights)
            # update the source landmarks (for the alignment below)
            source.landmarks[landmarks] = PointCloud(source.points[
                                                      model_lms_index])
        else:
            # Start from the mean of the model
            source = model_mean

    # Scale factors completely change the behavior of the algorithm - always
    # rescale the source down to a sensible size (so it fits inside box of
    # diagonal 1) and is centred on the origin. We'll undo this after the fit
    # so the user can use whatever scale they prefer.
    if landmarks is not None:
        if verbose:
            print("'{}' landmarks will be used as a landmark constraint.".format(landmarks))
            print("Performing similarity alignment using landmarks")
        lm_align = AlignmentSimilarity(source.landmarks[landmarks].lms,
                                       target.landmarks[landmarks].lms).as_non_alignment()
        source = lm_align.apply(source)

    tr = Translation(-1 * source.centre())
    sc = UniformScale(1.0 / np.sqrt(np.sum(source.range() ** 2)), 3)
    prepare = tr.compose_before(sc)

    source = prepare.apply(source)
    target = prepare.apply(target)

    # store how to undo the similarity transform
    restore = prepare.pseudoinverse()

    n_dims = source.n_dims
    # Homogeneous dimension (1 extra for translation effects)
    h_dims = n_dims + 1
    points, trilist = source.points, source.trilist
    n = points.shape[0]  # record number of points

    edge_tris = source.boundary_tri_index()

    M_s, unique_edge_pairs = node_arc_incidence_matrix(source)

    # weight matrix
    G = np.identity(n_dims + 1)

    M_kron_G_s = sp.kron(M_s, G)

    # build octree for finding closest points on target.
    target_vtk = trimesh_to_vtk(target)
    closest_points_on_target = VTKClosestPointLocator(target_vtk)

    # save out the target normals. We need them for the weight matrix.
    target_tri_normals = target.tri_normals()

    # init transformation
    X_prev = np.tile(np.zeros((n_dims, h_dims)), n).T
    v_i = points

    if stiffness_weights is not None:
        stiffness = stiffness_weights
        if verbose:
            print('using user defined stiffness weights')
            validate_stiffness_weights(stiffness, source.n_points,
                                       verbose=verbose)
    else:
        # these values have been empirically found to perform well for well
        # rigidly aligned facial meshes
        stiffness = [50, 20, 5, 2, 0.8, 0.5, 0.35, 0.2]
        if verbose:
            print('using default stiffness weights: {}'.format(stiffness))

    if lm_weights is not None:
        lm_weights = lm_weights
        if verbose:
            print('using user defined lm_weight values: {}'.format(lm_weights))
    else:
        # these values have been empirically found to perform well for well
        # rigidly aligned facial meshes
        lm_weights = [5, 2, .5, 0, 0, 0, 0, 0]
        if verbose:
            print('using default lm_weight values: {}'.format(lm_weights))

    # we need to prepare some indices for efficient construction of the D
    # sparse matrix.
    row = np.hstack((np.repeat(np.arange(n)[:, None], n_dims, axis=1).ravel(),
                     np.arange(n)))

    x = np.arange(n * h_dims).reshape((n, h_dims))
    col = np.hstack((x[:, :n_dims].ravel(),
                     x[:, n_dims]))
    o = np.ones(n)

    if landmarks is not None:
        source_lm_index = source.distance_to(source.landmarks[landmarks].lms).argmin(axis=0)
        target_lms = target.landmarks[landmarks].lms
        U_L = target_lms.points
        n_landmarks = target_lms.n_points
        lm_mask = np.in1d(row, source_lm_index)
        col_lm = col[lm_mask]
        # pull out the rows for the lms - but the values are
        # all wrong! need to map them back to the order of the landmarks
        row_lm_to_fix = row[lm_mask]
        source_lm_index_l = list(source_lm_index)
        row_lm = np.array([source_lm_index_l.index(r) for r in row_lm_to_fix])

    for i, (alpha, beta) in enumerate(zip(stiffness, lm_weights), 1):
        alpha_is_per_vertex = isinstance(alpha, np.ndarray)
        if alpha_is_per_vertex:
            # stiffness is provided per-vertex
            if alpha.shape[0] != source.n_points:
                raise ValueError()
            alpha_per_edge = alpha[unique_edge_pairs].mean(axis=1)
            alpha_M_s = sp.diags(alpha_per_edge).dot(M_s)
            alpha_M_kron_G_s = sp.kron(alpha_M_s, G)
        else:
            # stiffness is global - just a scalar multiply. Note that here
            # we don't have to recalculate M_kron_G_s
            alpha_M_kron_G_s = alpha * M_kron_G_s

        if verbose:
            a_str = (alpha if not alpha_is_per_vertex
                     else 'min: {:.2f}, max: {:.2f}'.format(alpha.min(),
                                                            alpha.max()))
            i_str = '{}/{}: stiffness: {}'.format(i, len(stiffness), a_str)
            if landmarks is not None:
                i_str += '  lm_weight: {}'.format(beta)
            print(i_str)

        j = 0
        while True:  # iterate until convergence
            # find nearest neighbour and the normals
            U, tri_indices = closest_points_on_target(v_i)

            # ---- WEIGHTS ----
            # 1.  Edges
            # Are any of the corresponding tris on the edge of the target?
            # Where they are we return a false weight (we *don't* want to
            # include these points in the solve)
            w_i_e = np.in1d(tri_indices, edge_tris, invert=True)

            # 2. Normals
            # Calculate the normals of the current v_i
            v_i_tm = TriMesh(v_i, trilist=trilist)
            v_i_n = v_i_tm.vertex_normals()
            # Extract the corresponding normals from the target
            u_i_n = target_tri_normals[tri_indices]
            # If the dot of the normals is lt 0.9 don't contrib to deformation
            w_i_n = (u_i_n * v_i_n).sum(axis=1) > 0.9

            # 3. Self-intersection
            # This adds approximately 12% to the running cost and doesn't seem
            # to be very critical in helping mesh fitting performance so for
            # now it's removed. Revisit later.
            # # Build an intersector for the current deformed target
            # intersect = build_intersector(to_vtk(v_i_tm))
            # # budge the source points 1% closer to the target
            # source = v_i + ((U - v_i) * 0.5)
            # # if the vector from source to target intersects the deformed
            # # template we don't want to include it in the optimisation.
            # problematic = [i for i, (s, t) in enumerate(zip(source, U))
            #                if len(intersect(s, t)[0]) > 0]
            # print(len(problematic) * 1.0 / n)
            # w_i_i = np.ones(v_i_tm.n_points, dtype=np.bool)
            # w_i_i[problematic] = False

            # Form the overall w_i from the normals, edge case
            w_i = np.logical_and(w_i_n, w_i_e)

            if vertex_data_mask is not None:
                w_i = np.logical_or(w_i, vertex_data_mask)

            # we could add self intersection at a later date too...
            # w_i = np.logical_and(np.logical_and(w_i_n, w_i_e), w_i_i)

            prop_w_i = (n - w_i.sum() * 1.0) / n
            prop_w_i_n = (n - w_i_n.sum() * 1.0) / n
            prop_w_i_e = (n - w_i_e.sum() * 1.0) / n
            j += 1

            # Build the sparse diagonal weight matrix
            W_s = sp.diags(w_i.astype(np.float)[None, :], [0])

            data = np.hstack((v_i.ravel(), o))
            D_s = sp.coo_matrix((data, (row, col)))

            to_stack_A = [alpha_M_kron_G_s, W_s.dot(D_s)]
            to_stack_B = [np.zeros((alpha_M_kron_G_s.shape[0], n_dims)),
                          U * w_i[:, None]]  # nullify nearest points by w_i

            if landmarks is not None:
                D_L = sp.coo_matrix((data[lm_mask], (row_lm, col_lm)),
                                    shape=(n_landmarks, D_s.shape[1]))
                to_stack_A.append(beta * D_L)
                to_stack_B.append(beta * U_L)

            A_s = sp.vstack(to_stack_A).tocsr()
            B_s = sp.vstack(to_stack_B).tocsr()
            X = spsolve(A_s, B_s)

            # deform template
            v_i_prev = v_i
            v_i = D_s.dot(X)
            delta_v_i = v_i - v_i_prev

            # project onto the shape model to restrict the basis
            if active:
                v_i = prepare.apply(model.reconstruct(
                    restore.apply(source.from_vector(v_i.ravel())))).points

            err = np.linalg.norm(X_prev - X, ord='fro')
            stop_criterion = err / np.sqrt(np.size(X_prev))

            if landmarks is not None:
                src_lms = v_i[source_lm_index]
                lm_err = np.sqrt((src_lms - U_L) ** 2).sum(axis=1).mean()

            if verbose:
                v_str = (' - {} stop crit: {:.3f}  '
                         'total: {:.0%}  norms: {:.0%}  '
                         'edges: {:.0%}'.format(j, stop_criterion,
                                                prop_w_i, prop_w_i_n,
                                                prop_w_i_e))
                if landmarks is not None:
                    v_str += '  lm_err: {:.4f}'.format(lm_err)

                print(v_str)

            X_prev = X

            # track the progress of the algorithm per-iteration
            info_dict = {
                'alpha': alpha,
                'iteration': j + 1,
                'prop_omitted': prop_w_i,
                'prop_omitted_norms': prop_w_i_n,
                'prop_omitted_edges': prop_w_i_e,
                'delta': err,
                'mask_normals': w_i_n,
                'mask_edges': w_i_e,
                'mask_all': w_i,
                'nearest_points': restore.apply(U),
                'deformation_per_step': delta_v_i
            }

            current_instance = source.copy()
            current_instance.points = v_i.copy()

            if landmarks:
                info_dict['beta'] = beta
                info_dict['lm_err'] = lm_err
                current_instance.landmarks[landmarks] = PointCloud(src_lms)

            yield restore.apply(current_instance), info_dict

            if stop_criterion < eps:
                break<|MERGE_RESOLUTION|>--- conflicted
+++ resolved
@@ -42,23 +42,16 @@
 
 def non_rigid_icp(source, target, eps=1e-3, stiffness_weights=None,
                   verbose=False, landmarks=None, lm_weight=None,
-<<<<<<< HEAD
-                  generate_instances=False, vertex_data_mask=None):
-=======
-                  generate_instances=False, model_landmarks=None):
->>>>>>> 37e15284
+                  generate_instances=False, vertex_data_mask=None,
+                  model_landmarks=None):
     # call the generator version of NICP, always returning a generator
     results = non_rigid_icp_generator(source, target, eps=eps,
                                       stiffness_weights=stiffness_weights,
                                       verbose=verbose, landmarks=landmarks,
                                       lm_weights=lm_weight,
-<<<<<<< HEAD
-                                      generate_instances=generate_instances,
+                                      generate_instances=True,
+                                      model_mean_landmarks=model_landmarks,
                                       vertex_data_mask=vertex_data_mask)
-=======
-                                      generate_instances=True,
-                                      model_mean_landmarks=model_landmarks)
->>>>>>> 37e15284
     if generate_instances:
         # the user wants to inspect results per-iteration - return the iterator
         # directly to them
@@ -73,7 +66,6 @@
                 return instance[0]
 
 
-<<<<<<< HEAD
 def validate_stiffness_weights(stiffness_weights, n_points, verbose=False):
     invalid = []
     for i, alpha in enumerate(stiffness_weights):
@@ -92,14 +84,8 @@
 
 def non_rigid_icp_generator(source, target, eps=1e-3, stiffness_weights=None,
                             landmarks=None, lm_weights=None, verbose=False,
-                            generate_instances=False, vertex_data_mask=None):
-=======
-def non_rigid_icp_generator(source, target, eps=1e-3,
-                            stiffness_weights=None,
-                            landmarks=None, lm_weights=None, verbose=False,
-                            generate_instances=False,
+                            generate_instances=False, vertex_data_mask=None,
                             model_mean_landmarks=None):
->>>>>>> 37e15284
     r"""
     Deforms the source trimesh to align with to optimally the target.
     """
